use fish_mod
use font_mod
use frisbee_mod
use store_mod
use curtain_mod
use particles_mod

font_sprite := l_load_image("src/res/font.png", (11, 11))
font :: fn -> (str, int) {
    ret font_sprite
}

// FONT_DOLLAR    := 0
// FONT_PLUS      := 1
// FONT_MINUS     := 2
// FONT_QUESTION  := 3

fish_dims := [
    (91, 236),
    (200, 300),
    (105, 241),
]

water_particles := particles_mod.water_particles!

fish_frames := [
    l_load_image("res/fish1_1.png", (91, 236)),
    l_load_image("res/fish1_2.png", (91, 236)),
    l_load_image("res/fish1_3.png", (91, 236)),

    l_load_image("res/fish2_1.png", (200, 300)),
    l_load_image("res/fish2_2.png", (200, 300)),
    l_load_image("res/fish2_3.png", (200, 300)),

    l_load_image("res/fish3_1.png", (105, 241)),
    l_load_image("res/fish3_2.png", (105, 241)),
    l_load_image("res/fish3_3.png", (105, 241)),
]

fish_frame :: fn index: int, frame: int -> ((str, int), float) {
    w : !int = fish_dims[index][0]
    h : !int = fish_dims[index][1]
    ret (fish_frames[index * 3 + frame], as_float(h) / as_float(w))
}

fishes := fish_mod.fish_list!
frisbee_stack := frisbee_mod.stack!
frisbee := frisbee_mod.new! 1.0, 1.0, 1.0, 1.0
out_of_frisbees := false

made_money := 0
count_down := 0.0

GAME_STATE_PLAYING := 0
GAME_STATE_STORE := 1
// GAME_STATE_MENU := 2

game_state := 0

set_game_state :: fn state: int {
    game_state = state
}

frisbee_accents := [
    [
        l_load_image("res/frisbee_spikes1.png", (245, 123)),
        l_load_image("res/frisbee_spikes2.png", (245, 123)),
        l_load_image("res/frisbee_spikes3.png", (245, 123)),
    ],
    [
        l_load_image("res/frisbee_dots1.png", (245, 123)),
        l_load_image("res/frisbee_dots2.png", (245, 123)),
        l_load_image("res/frisbee_dots3.png", (245, 123)),
    ],
    [
        l_load_image("res/frisbee_wave1.png", (245, 123)),
        l_load_image("res/frisbee_wave2.png", (245, 123)),
        l_load_image("res/frisbee_wave3.png", (245, 123)),
    ],
]

_frisbee_base :: l_load_image("res/frisbee_base.png", (245, 123))
_frisbee_shadow :: l_load_image("res/frisbee_shadow.png", (245, 123))

frisbee_base :: fn -> (str, int) {
    ret _frisbee_base
}

frisbee_shadow :: fn -> (str, int) {
    ret _frisbee_shadow
}

frisbee_accent :: fn type: int, index: int -> (str, int) {
    ret frisbee_accents[type][index]
}

_curtain_full :: l_load_image("res/curtain_full.png", (512, 512))
_curtain_edge :: l_load_image("res/curtain_edge.png", (512, 512))

curtain_full :: fn -> (str, int) {
    ret _curtain_full
}

curtain_edge :: fn -> (str, int) {
    ret _curtain_edge
}

curtain_pos := 3.0
curtain_vel := 0.0
_curtain_on_complete := fn {}

get_curtain_pos :: fn -> float {
    ret curtain_pos
}

set_curtain_pos :: fn pos: float {
    curtain_pos = pos
}

get_curtain_vel :: fn -> float {
    ret curtain_vel
}

set_curtain_vel :: fn vel: float {
    curtain_vel = vel
}

curtain_on_complete :: fn {
    _curtain_on_complete()
}

start_transition :: fn down: bool, on_complete: fn -> void {
    if down {
        curtain_vel = -3.0
    } else {
        curtain_vel = 2.0
    }
    _curtain_on_complete = on_complete
}

money := 25

pay :: fn price: int -> bool {
    if price <= money {
        money -= price
        ret true
    }
    ret false
}

buy_frisbee :: fn weight: float, bounciness: float, reusable: float, accuracy: float -> void {
    push! frisbee_stack, frisbee_mod.new(weight, bounciness, reusable, accuracy)
}

init :: fn {
    pop! frisbee_stack

    buy_frisbee! 1.0, 1.0, 1.0, 1.0
    buy_frisbee! 1.0, 1.0, 1.0, 1.0
    buy_frisbee! 1.0, 1.0, 1.0, 1.0

    l_bind_quit("quit")
    l_bind_key("ESCAPE", "quit")

    l_bind_mouse! "left", "hold"
    l_bind_key! "e", "hold"

    l_bind_key! "s", "store"
}

update_game :: fn delta: float -> void {

    if !out_of_frisbees {
        frisbee.update! delta
    }

    if l_input_down("store") {
        on_complete := fn {
            set_game_state(1)
        }
        start_transition! true, on_complete
    }

    i := 0
    for q := 0, i < len(fishes), i += 1 {
        q
        fish := fishes[i]
        fish.update! delta

        if frisbee.thrown {
            fish_pos := fish.world_pos!
            delta := [
                fish_pos[0] - frisbee.pos[0],
                fish_pos[1] - frisbee.pos[1],
                (fish_pos[2] - frisbee.pos[2]) * 0.3,
            ]

            distance := sqrt! delta[0] * delta[0] + delta[1] * delta[1] + delta[2] * delta[2]
            if distance < 0.5 {
                frisbee.vel[0] *= -1.0 * frisbee.bounciness
                fish.hit!
                money += fish.value
                add_fish_money_text! fish.value
            }
        }
    }
    fishes = fish_mod.fish_filter! fishes

    // Spawn fish and water particles
    if l_random() < 0.03 {
        width := 8.0
        x := l_random() * width - width / 2.0 + 3.0
        y := -3.0
        z := l_random_range(0, 2)
        fish := fish_mod.fish_new([x, y], z)
        particles_mod.water_at! water_particles, fish.world_pos(), (cos(1.743 * l_time()) * 0.04) - 0.65
        l_gfx_particle_spawn! water_particles, 20
        push! fishes, fish
    }

    if frisbee.out() {
        if frisbee.broken() {
            if len(frisbee_stack) > 0 {
                frisbee = pop! frisbee_stack
                out_of_frisbees = false
            } else {
                out_of_frisbees = true
            }
        } else {
            frisbee.reset!
        }
    }

    l_gfx_particle_update! water_particles, delta
}

add_fish_money_text :: fn value: int -> void {
    made_money += value
    count_down = 2.0
}

draw_fish_money :: fn {
    delta := l_delta!

    count_down = max(0.0, count_down - delta)
    tint := (215.0 / 255.0, 152.0 / 255.0, 11.0 / 255.0, min(0.5, count_down * count_down) * 2.0)
<<<<<<< HEAD
    font_mod.draw_num_tint! -0.9, 0.8, 0.06, 1, made_money, 0, tint
=======
    font_mod.draw_num_tint! -0.9, 0.7, 0.06, 1, made_money, 0, tint
    font_mod.draw_num(-0.9, 0.8, 0.1, -1, money, 0)
>>>>>>> a028792a
}

wave_sprite := l_load_image("res/water-wave-bigger.png", (128, 128))

waves :: fn layer: int -> void {
    layer := as_float(layer)
    time := layer * 1.234 + l_time()

    for i := -10, i <= 10, i += 1 {
        scale := 0.9 / (layer + 1.0)
        x := as_float(i) * scale + sin(time * 0.5) * 0.05

        offset := layer / 3.0 - 0.7
        if layer == 2.0 {
            offset -= 0.1
        }

        scale_x := scale
        if layer == 1.0 {
            scale_x *= -1.0
        }

        y := offset + cos(time * 1.2) * 0.02
        l_gfx_sprite! wave_sprite, (0, 0), x, y, scale_x, scale
    }
}


boat_sprite := l_load_image("res/boat.png", (512, 512))

water_background := l_load_image("res/water-no-detail.png", (128, 128))
draw_game :: fn {
    l_gfx_sprite! water_background, (0, 0), 0.0, -1.1, 2.0, 2.0

    if fish_mod.layer_to_z(2) <= frisbee.pos[2] && !out_of_frisbees {
        frisbee.draw!
    }
    for layer := 2, layer >= 0, layer -= 1 {
        waves(layer)
        for i := 0, i < len(fishes), i += 1 {
            if fishes[i].layer == layer {
                fishes[i].draw!
            }
        }
        if fish_mod.layer_to_z(layer) > frisbee.pos[2] && fish_mod.layer_to_z(layer-1) <= frisbee.pos[2] && !out_of_frisbees {
            frisbee.draw!
        }
    }

    offset_x := sin(2.6 * l_time()) * 0.04
    offset_y := cos(1.743 * l_time()) * 0.04
    for i := -10, i <= 10, i += 1 {
        scale := 2.0
        l_gfx_sprite! boat_sprite, (0, 0), as_float(i) * scale + offset_x, -1.5 + offset_y, scale, scale
    }

    stack_x := -0.65 + offset_x
    stack_y := -0.8 + offset_y
    for i := 0, i < len(frisbee_stack), i += 1 {
        y := stack_y + 0.1 * as_float(i)
        f := frisbee_stack[i]
        f.draw_stacked! stack_x, y, 1.0
    }

    l_gfx_particle_render! water_particles

<<<<<<< HEAD
    font_mod.draw_num(-0.9, 0.9, 0.1, -1, money, 0)
=======
>>>>>>> a028792a
    draw_fish_money!
}

start :: fn {
    init!

    fs := store_mod.store_init!

    init_store : !fn -> void = fs[0]
    update_store : !fn float -> void = fs[1]
    draw_store : !fn -> void = fs[2]

    init_store!

    for _ in inf(0) {
        _
        if l_input_down("quit") {
            break
        }

        l_update!

        if game_state == GAME_STATE_PLAYING {
            update_game! l_delta!
            draw_game!
        }
        if game_state == GAME_STATE_STORE {
            update_store! l_delta!
            draw_store!
        }


        curtain_mod.curtain_update! l_delta!
        curtain_mod.curtain_draw!

        l_render!
    }
}<|MERGE_RESOLUTION|>--- conflicted
+++ resolved
@@ -244,12 +244,8 @@
 
     count_down = max(0.0, count_down - delta)
     tint := (215.0 / 255.0, 152.0 / 255.0, 11.0 / 255.0, min(0.5, count_down * count_down) * 2.0)
-<<<<<<< HEAD
-    font_mod.draw_num_tint! -0.9, 0.8, 0.06, 1, made_money, 0, tint
-=======
     font_mod.draw_num_tint! -0.9, 0.7, 0.06, 1, made_money, 0, tint
     font_mod.draw_num(-0.9, 0.8, 0.1, -1, money, 0)
->>>>>>> a028792a
 }
 
 wave_sprite := l_load_image("res/water-wave-bigger.png", (128, 128))
@@ -316,10 +312,6 @@
 
     l_gfx_particle_render! water_particles
 
-<<<<<<< HEAD
-    font_mod.draw_num(-0.9, 0.9, 0.1, -1, money, 0)
-=======
->>>>>>> a028792a
     draw_fish_money!
 }
 
