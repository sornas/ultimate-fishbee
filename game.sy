--- conflicted
+++ resolved
@@ -12,15 +12,12 @@
 }
 
 update :: fn delta: float -> void {
-<<<<<<< HEAD
     // dbg! fishes
     // for f in fishes {
     //     f.update! delta
     // }
-=======
     print l_mouse!
     print l_mouse_rel!
->>>>>>> 59d71a7e
 }
 
 draw :: fn {
