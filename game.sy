use fish_mod
use font_mod
use frisbee_mod
use store_mod
use curtain_mod
use particles_mod

font_sprite := l_load_image("src/res/font.png", (11, 11))
font :: fn -> (str, int) {
    ret font_sprite
}

// FONT_DOLLAR    := 0
// FONT_PLUS      := 1
// FONT_MINUS     := 2
// FONT_QUESTION  := 3

fish_dims := [
    (91, 236),
    (200, 300),
    (105, 241),
]

water_particles := particles_mod.water_particles!

fish_frames := [
    l_load_image("res/fish1_1.png", (91, 236)),
    l_load_image("res/fish1_2.png", (91, 236)),
    l_load_image("res/fish1_3.png", (91, 236)),

    l_load_image("res/fish2_1.png", (200, 300)),
    l_load_image("res/fish2_2.png", (200, 300)),
    l_load_image("res/fish2_3.png", (200, 300)),

    l_load_image("res/fish3_1.png", (105, 241)),
    l_load_image("res/fish3_2.png", (105, 241)),
    l_load_image("res/fish3_3.png", (105, 241)),
]

fish_frame :: fn index: int, frame: int -> ((str, int), float) {
    w : !int = fish_dims[index][0]
    h : !int = fish_dims[index][1]
    ret (fish_frames[index * 3 + frame], as_float(h) / as_float(w))
}

fishes := fish_mod.fish_list!
frisbee_stack := frisbee_mod.stack!
frisbee := frisbee_mod.new! 1.0, 1.0, 1.0, 1.0
out_of_frisbees := false

made_money := 0
count_down := 0.0

GAME_STATE_PLAYING := 0
GAME_STATE_STORE := 1
// GAME_STATE_MENU := 2

game_state := 0

set_game_state :: fn state: int {
    game_state = state
}

frisbee_accents := [
    [
        l_load_image("res/frisbee_spikes1.png", (245, 123)),
        l_load_image("res/frisbee_spikes2.png", (245, 123)),
        l_load_image("res/frisbee_spikes3.png", (245, 123)),
    ],
    [
        l_load_image("res/frisbee_dots1.png", (245, 123)),
        l_load_image("res/frisbee_dots2.png", (245, 123)),
        l_load_image("res/frisbee_dots3.png", (245, 123)),
    ],
    [
        l_load_image("res/frisbee_wave1.png", (245, 123)),
        l_load_image("res/frisbee_wave2.png", (245, 123)),
        l_load_image("res/frisbee_wave3.png", (245, 123)),
    ],
]

_frisbee_base :: l_load_image("res/frisbee_base.png", (245, 123))
_frisbee_shadow :: l_load_image("res/frisbee_shadow.png", (245, 123))

frisbee_base :: fn -> (str, int) {
    ret _frisbee_base
}

frisbee_shadow :: fn -> (str, int) {
    ret _frisbee_shadow
}

frisbee_accent :: fn type: int, index: int -> (str, int) {
    ret frisbee_accents[type][index]
}

_curtain_full :: l_load_image("res/curtain_full.png", (512, 512))
_curtain_edge :: l_load_image("res/curtain_edge.png", (512, 512))

curtain_full :: fn -> (str, int) {
    ret _curtain_full
}

curtain_edge :: fn -> (str, int) {
    ret _curtain_edge
}

curtain_pos := 2.0
curtain_vel := 0.0
_curtain_on_complete := fn {}

get_curtain_pos :: fn -> float {
    ret curtain_pos
}

set_curtain_pos :: fn pos: float {
    curtain_pos = pos
}

get_curtain_vel :: fn -> float {
    ret curtain_vel
}

set_curtain_vel :: fn vel: float {
    curtain_vel = vel
}

curtain_on_complete :: fn {
    _curtain_on_complete()
}

start_transition :: fn down: bool, on_complete: fn -> void {
    if down {
        curtain_vel = -1.0
    } else {
        curtain_vel = 1.0
    }
    _curtain_on_complete = on_complete
}

money := 25

pay :: fn price: int -> bool {
    if price <= money {
        money -= price
        ret true
    }
    ret false
}

buy_frisbee :: fn weight: float, bounciness: float, reusable: float, accuracy: float -> void {
    push! frisbee_stack, frisbee_mod.new(weight, bounciness, reusable, accuracy)
}

init :: fn {
    pop! frisbee_stack

    buy_frisbee! 1.0, 1.0, 1.0, 1.0
    buy_frisbee! 1.0, 1.0, 1.0, 1.0
    buy_frisbee! 1.0, 1.0, 1.0, 1.0

    l_bind_quit("quit")
    l_bind_key("ESCAPE", "quit")

    l_bind_mouse! "left", "hold"
    l_bind_key! "e", "hold"

    l_bind_key! "s", "store"
}

update_game :: fn delta: float -> void {

    if !out_of_frisbees {
        frisbee.update! delta
    }

    if l_input_down("store") {
        on_complete := fn {
            set_game_state(1)
        }
        start_transition! true, on_complete
    }

    i := 0
    for q := 0, i < len(fishes), i += 1 {
        q
        fish := fishes[i]
        fish.update! delta

        if frisbee.thrown {
            fish_pos := fish.world_pos!
            delta := [
                fish_pos[0] - frisbee.pos[0],
                fish_pos[1] - frisbee.pos[1],
                (fish_pos[2] - frisbee.pos[2]) * 0.3,
            ]

            distance := sqrt! delta[0] * delta[0] + delta[1] * delta[1] + delta[2] * delta[2]
            if distance < 0.5 {
                frisbee.vel[0] *= -1.0 * frisbee.bounciness
                fish.hit!
                money += fish.value
                add_fish_money_text! fish.value
            }
        }
    }
    fishes = fish_mod.fish_filter! fishes

    // Spawn fish and water particles
    if l_random() < 0.03 {
        width := 8.0
        x := l_random() * width - width / 2.0 + 3.0
        y := -3.0
        z := l_random_range(0, 2)
        fish := fish_mod.fish_new([x, y], z)
        particles_mod.water_at! water_particles, fish.world_pos(), (cos(1.743 * l_time()) * 0.04) - 0.65
        l_gfx_particle_spawn! water_particles, 20
        push! fishes, fish
    }

    if frisbee.out() {
        if frisbee.broken() {
            if len(frisbee_stack) > 0 {
                frisbee = pop! frisbee_stack
                out_of_frisbees = false
            } else {
                out_of_frisbees = true
            }
        } else {
            frisbee.reset!
        }
    }

    l_gfx_particle_update! water_particles, delta
}

add_fish_money_text :: fn value: int -> void {
    made_money += value
    count_down = 2.0
}

draw_fish_money :: fn {
    delta := l_delta!

    count_down = max(0.0, count_down - delta)
    tint := (215.0 / 255.0, 152.0 / 255.0, 11.0 / 255.0, min(0.5, count_down * count_down) * 2.0)
    font_mod.draw_num_tint! -0.9, 0.8, 0.06, 1, made_money, 0, tint
}

wave_sprite := l_load_image("res/water-wave-bigger.png", (128, 128))

waves :: fn layer: int -> void {
    layer := as_float(layer)
    time := layer * 1.234 + l_time()

    for i := -10, i <= 10, i += 1 {
        scale := 0.9 / (layer + 1.0)
        x := as_float(i) * scale + sin(time * 0.5) * 0.05

        offset := layer / 3.0 - 0.7
        if layer == 2.0 {
            offset -= 0.1
        }

        scale_x := scale
        if layer == 1.0 {
            scale_x *= -1.0
        }

        y := offset + cos(time * 1.2) * 0.02
        l_gfx_sprite! wave_sprite, (0, 0), x, y, scale_x, scale
    }
}


boat_sprite := l_load_image("res/boat.png", (512, 512))

water_background := l_load_image("res/water-no-detail.png", (128, 128))
draw_game :: fn {
    l_gfx_sprite! water_background, (0, 0), 0.0, -1.1, 2.0, 2.0

    if fish_mod.layer_to_z(2) <= frisbee.pos[2] && !out_of_frisbees {
        frisbee.draw!
    }
    for layer := 2, layer >= 0, layer -= 1 {
        waves(layer)
        for i := 0, i < len(fishes), i += 1 {
            if fishes[i].layer == layer {
                fishes[i].draw!
            }
        }
        if fish_mod.layer_to_z(layer) > frisbee.pos[2] && fish_mod.layer_to_z(layer-1) <= frisbee.pos[2] && !out_of_frisbees {
            frisbee.draw!
        }
    }

    offset_x := sin(2.6 * l_time()) * 0.04
    offset_y := cos(1.743 * l_time()) * 0.04
    for i := -10, i <= 10, i += 1 {
        scale := 2.0
        l_gfx_sprite! boat_sprite, (0, 0), as_float(i) * scale + offset_x, -1.5 + offset_y, scale, scale
    }

    stack_x := -0.65 + offset_x
    stack_y := -0.8 + offset_y
    for i := 0, i < len(frisbee_stack), i += 1 {
        y := stack_y + 0.1 * as_float(i)
        f := frisbee_stack[i]
        f.draw_stacked! stack_x, y, 1.0
    }

<<<<<<< HEAD
    if !out_of_frisbees {
        frisbee.draw!
    }

    l_gfx_particle_render! water_particles

=======
>>>>>>> a570dbab
    font_mod.draw_num(-0.9, 0.9, 0.1, -1, money, 0)
    draw_fish_money!
}

start :: fn {
    init!

    fs := store_mod.store_init!

    init_store : !fn -> void = fs[0]
    update_store : !fn float -> void = fs[1]
    draw_store : !fn -> void = fs[2]

    init_store!

    for _ in inf(0) {
        _
        if l_input_down("quit") {
            break
        }

        l_update!

        if game_state == GAME_STATE_PLAYING {
            update_game! l_delta!
            draw_game!
        }
        if game_state == GAME_STATE_STORE {
            update_store! l_delta!
            draw_store!
        }


        curtain_mod.curtain_update! l_delta!
        curtain_mod.curtain_draw!

        l_render!
    }
}<|MERGE_RESOLUTION|>--- conflicted
+++ resolved
@@ -309,15 +309,8 @@
         f.draw_stacked! stack_x, y, 1.0
     }
 
-<<<<<<< HEAD
-    if !out_of_frisbees {
-        frisbee.draw!
-    }
-
     l_gfx_particle_render! water_particles
 
-=======
->>>>>>> a570dbab
     font_mod.draw_num(-0.9, 0.9, 0.1, -1, money, 0)
     draw_fish_money!
 }
