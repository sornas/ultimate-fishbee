use fish_mod
use frisbee_mod

fish_frames := [
    l_load_image("src/res/frisbee_spikes1.png", (245, 123)),
    l_load_image("src/res/frisbee_spikes2.png", (245, 123)),
    l_load_image("src/res/frisbee_spikes3.png", (245, 123)),
]

fish_frame :: fn index: int -> (str, int) {
    ret fish_frames[index]
}

<<<<<<< HEAD
fishes := fish_mod.fish_list!
frisbee := frisbee_mod.new! 1.0, 1.0, 1.0, 1.0
=======
frisbee_accents := [
    [
        l_load_image("src/res/frisbee_spikes1.png", (245, 123)),
        l_load_image("src/res/frisbee_spikes2.png", (245, 123)),
        l_load_image("src/res/frisbee_spikes3.png", (245, 123)),
    ],
    [
        l_load_image("src/res/frisbee_dots1.png", (245, 123)),
        l_load_image("src/res/frisbee_dots2.png", (245, 123)),
        l_load_image("src/res/frisbee_dots3.png", (245, 123)),
    ],
    [
        l_load_image("src/res/frisbee_wave1.png", (245, 123)),
        l_load_image("src/res/frisbee_wave2.png", (245, 123)),
        l_load_image("src/res/frisbee_wave3.png", (245, 123)),
    ],
]

_frisbee_base :: l_load_image("src/res/frisbee_base.png", (245, 123))
_frisbee_shadow :: l_load_image("src/res/frisbee_shadow.png", (245, 123))

frisbee_base :: fn -> (str, int) {
    ret _frisbee_base
}

frisbee_shadow :: fn -> (str, int) {
    ret _frisbee_shadow
}

frisbee_accent :: fn type: int, index: int -> (str, int) {
    ret frisbee_accents[type][index]
}

fishes := [fish_mod.fish_new([-100.0, -100.0], 0)]

frisbee := frisbee_mod.new(1.0, 1.0, 1.0, 1.0)
>>>>>>> 1aff4695

init :: fn {
    l_bind_quit("quit")
    l_bind_key("ESCAPE", "quit")

    l_bind_mouse! "left", "hold"
    l_bind_key! "e", "hold"


    for i := 0, i < 2, i += 1 {
        push! fishes, fish_mod.fish_new([0.0, 0.0], 0)
    }
}

update :: fn delta: float -> void {

    frisbee.update! delta

    i := 0
    for q := 0, i < len(fishes), i += 1 {
        q
        fish := fishes[i]
        fish.update! delta

        if frisbee.thrown {
            fish_pos := fish.world_pos!
            delta := [
                fish_pos[0] - frisbee.pos[0],
                0.0, // fish_pos[1] - frisbee.pos[1], // don't check y
                fish_pos[2] - frisbee.pos[2],
            ]

            distance := sqrt! delta[0] * delta[0] + delta[1] * delta[1] + delta[2] * delta[2]
            if distance < 0.3 {
                frisbee.vel[0] *= -1.0 * frisbee.bounciness
                fish.hit!
                print "HIT!"
            }
        }
    }
    fishes = fish_mod.fish_filter! fishes

    if frisbee.out() {
        frisbee = frisbee_mod.new! 1.0, 1.0, 1.0, 1.0
    }
}

draw :: fn {
    for layer := 0, layer < 3, layer += 1 {
        //if layer == 0 {
        //    l_gfx_rect! (0.0, 0.0), (1.0, 1.0), (0.5, 0.5, 0.5)
        //}
        for i := 0, i < len(fishes), i += 1 {
            if fishes[i].layer == layer {
                fishes[i].draw!
            }
        }
    }

    frisbee.draw!
}

start :: fn {
    print "start!"
    init!

    for _ in inf(0) {
        _
        if l_input_down("quit") {
            break
        }

        l_update!
        update! l_delta!

        draw!
        l_render!
    }
}<|MERGE_RESOLUTION|>--- conflicted
+++ resolved
@@ -11,10 +11,10 @@
     ret fish_frames[index]
 }
 
-<<<<<<< HEAD
+
 fishes := fish_mod.fish_list!
 frisbee := frisbee_mod.new! 1.0, 1.0, 1.0, 1.0
-=======
+
 frisbee_accents := [
     [
         l_load_image("src/res/frisbee_spikes1.png", (245, 123)),
@@ -47,11 +47,6 @@
 frisbee_accent :: fn type: int, index: int -> (str, int) {
     ret frisbee_accents[type][index]
 }
-
-fishes := [fish_mod.fish_new([-100.0, -100.0], 0)]
-
-frisbee := frisbee_mod.new(1.0, 1.0, 1.0, 1.0)
->>>>>>> 1aff4695
 
 init :: fn {
     l_bind_quit("quit")
