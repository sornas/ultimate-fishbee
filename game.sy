use fish_mod
use font_mod
use frisbee_mod
use store_mod
use curtain_mod
use particles_mod

init_store_ := fn -> void {}
can_buy_anything := fn -> bool { ret true }

font_sprite := l_load_image("src/res/font.png", (11, 11))
font :: fn -> (str, int) {
    ret font_sprite
}

// FONT_DOLLAR    := 0
// FONT_PLUS      := 1
// FONT_MINUS     := 2
// FONT_QUESTION  := 3

fish_dims := [
    (91, 236),
    (200, 300),
    (105, 241),
]

water_particles := [
    particles_mod.water_particles(),
    particles_mod.water_particles(),
    particles_mod.water_particles(),
]


last_wave := 0.0
sounds := [
    l_load_audio("res/Ultimate_Fishbee_Music.wav"),
    l_load_audio("res/fishbeeSwosh.wav"),
    l_load_audio("res/klirr.wav"),
    l_load_audio("res/rida.wav"),
    l_load_audio("res/waves.wav"),
]

fish_frames := [
    l_load_image("res/fish1_1.png", (91, 236)),
    l_load_image("res/fish1_2.png", (91, 236)),
    l_load_image("res/fish1_3.png", (91, 236)),

    l_load_image("res/fish2_1.png", (200, 300)),
    l_load_image("res/fish2_2.png", (200, 300)),
    l_load_image("res/fish2_3.png", (200, 300)),

    l_load_image("res/fish3_1.png", (105, 241)),
    l_load_image("res/fish3_2.png", (105, 241)),
    l_load_image("res/fish3_3.png", (105, 241)),
]

fish_frame :: fn index: int, frame: int -> ((str, int), float) {
    w : !int = fish_dims[index][0]
    h : !int = fish_dims[index][1]
    ret (fish_frames[index * 3 + frame], as_float(h) / as_float(w))
}

fishes := fish_mod.fish_list!
frisbee_stack := frisbee_mod.stack!
frisbee := frisbee_mod.new! 1.0, 1.0, 1.0, 1.0
out_of_frisbees := false

total_money := 0
made_money := 0
count_down := 0.0

GAME_STATE_PLAYING := 0
GAME_STATE_STORE := 1
GAME_STATE_MENU := 2

game_state := GAME_STATE_MENU

set_game_state :: fn state: int {
    game_state = state
    l_audio_play(sounds[3], false, 1.0, 2.0)
}

frisbee_accents := [
    [
        l_load_image("res/frisbee_spikes1.png", (245, 123)),
        l_load_image("res/frisbee_spikes2.png", (245, 123)),
        l_load_image("res/frisbee_spikes3.png", (245, 123)),
    ],
    [
        l_load_image("res/frisbee_dots1.png", (245, 123)),
        l_load_image("res/frisbee_dots2.png", (245, 123)),
        l_load_image("res/frisbee_dots3.png", (245, 123)),
    ],
    [
        l_load_image("res/frisbee_wave1.png", (245, 123)),
        l_load_image("res/frisbee_wave2.png", (245, 123)),
        l_load_image("res/frisbee_wave3.png", (245, 123)),
    ],
]

_frisbee_base :: l_load_image("res/frisbee_base.png", (245, 123))
_frisbee_shadow :: l_load_image("res/frisbee_shadow.png", (245, 123))

frisbee_base :: fn -> (str, int) {
    ret _frisbee_base
}

frisbee_shadow :: fn -> (str, int) {
    ret _frisbee_shadow
}

frisbee_accent :: fn type: int, index: int -> (str, int) {
    ret frisbee_accents[type][index]
}

_curtain_full :: l_load_image("res/curtain_full.png", (512, 512))
_curtain_edge :: l_load_image("res/curtain_edge.png", (512, 512))

curtain_full :: fn -> (str, int) {
    ret _curtain_full
}

curtain_edge :: fn -> (str, int) {
    ret _curtain_edge
}

curtain_pos := 3.0
curtain_vel := 0.0
_curtain_on_complete := fn {}

get_curtain_pos :: fn -> float {
    ret curtain_pos
}

set_curtain_pos :: fn pos: float {
    curtain_pos = pos
}

get_curtain_vel :: fn -> float {
    ret curtain_vel
}

set_curtain_vel :: fn vel: float {
    curtain_vel = vel
}

curtain_on_complete :: fn {
    _curtain_on_complete()
    if game_state == GAME_STATE_STORE {
        init_store_!
    }
}

start_transition :: fn down: bool, on_complete: fn -> void {
    if down {
        curtain_vel = -3.0
    } else {
        curtain_vel = 2.0
    }
    _curtain_on_complete = on_complete
}

keep_frames := [
    l_load_image("res/keep1.png", (146, 186)),
    l_load_image("res/keep2.png", (146, 186)),
    l_load_image("res/keep3.png", (146, 186)),
]

keep_frame :: fn frame: int -> (str, int) {
    ret keep_frames[frame]
}

start_button :: l_load_image("res/start_button.png", (41, 60))

money := 25

get_money :: fn -> int {
    ret money
}

pay :: fn price: int -> bool {
    if price <= money {
        money -= price
        ret true
    }
    ret false
}

buy_frisbee :: fn weight: float, bounciness: float, reusable: float, accuracy: float -> void {
    push! frisbee_stack, frisbee_mod.new(weight, bounciness, reusable, accuracy)
    out_of_frisbees = false
}

init :: fn {
    l_bind_quit("quit")
    l_bind_key("ESCAPE", "quit")

    l_bind_mouse! "left", "hold"
    l_bind_key! "e", "hold"

    l_bind_key! "s", "store"
}

goto_store :: fn -> void {
    if can_buy_anything() {
        on_complete := fn {
            set_game_state(1)
        }
        start_transition! true, on_complete
    }
}

reset_game :: fn {
    money = 25
    frisbee_stack = frisbee_mod.stack!
    clear! frisbee_stack

    buy_frisbee! 1.0, 1.0, 1.0, 1.0
    buy_frisbee! 1.0, 1.0, 1.0, 1.0

    frisbee = pop! frisbee_stack
}

update_game :: fn delta: float -> void {

    if !can_buy_anything() && out_of_frisbees {
        start_transition! true, fn { set_game_state(2) }
    }

    if (l_random() < 0.01) && (l_time()- last_wave) > 10.0 {
        l_audio_play(sounds[4], false, 0.5, 0.5)
        last_wave = l_time!
    }

    if !out_of_frisbees {
        if !frisbee.thrown && l_input_released("hold") {
            l_audio_play(sounds[1], false, 1.0, 1.0)
        }
        frisbee.update! delta
    }


    if l_input_down("store") {
        goto_store!
    }

    i := 0
    for q := 0, i < len(fishes), i += 1 {
        q
        fish := fishes[i]
        fish.update! delta

        if frisbee.thrown {
            fish_pos := fish.world_pos!
            delta := [
                fish_pos[0] - frisbee.pos[0],
                fish_pos[1] - frisbee.pos[1],
                (fish_pos[2] - frisbee.pos[2]) * 0.3,
            ]

            distance := sqrt! delta[0] * delta[0] + delta[1] * delta[1] + delta[2] * delta[2]
            if distance < 0.5 {
                frisbee.vel[0] *= -1.0 * frisbee.bounciness
                l_audio_play(sounds[2], false, 1.0, 2.0)
                fish.hit!
                money += fish.value
                total_money += fish.value
                // TODO(ed): Use the total money
                total_money
                add_fish_money_text! fish.value
            }
        }
    }
    fishes = fish_mod.fish_filter! fishes

    // Spawn fish and water particles
    if l_random() < 0.03 {
        width := 8.0
        x := l_random() * width - width / 2.0 + 3.0
        y := -3.0
        z := l_random_range(0, 2)
        fish := fish_mod.fish_new([x, y], z)
        particles_mod.water_at! water_particles[z], fish.world_pos(), (cos(1.743 * l_time()) * 0.04) - 0.65
        l_gfx_particle_spawn! water_particles[z], 20
        push! fishes, fish
    }

    if frisbee.out() {
        if frisbee.broken() {
            if len(frisbee_stack) > 0 {
                frisbee = pop! frisbee_stack
                out_of_frisbees = false
            } else {
                out_of_frisbees = true
            }
        } else {
            frisbee.reset!
        }
    }

    l_gfx_particle_update! water_particles[0], delta
    l_gfx_particle_update! water_particles[1], delta
    l_gfx_particle_update! water_particles[2], delta
}

add_fish_money_text :: fn value: int -> void {
    if count_down == 0.0 {
        made_money = 0
    }
    made_money += value
    count_down = 2.0
}

draw_fish_money :: fn {
    delta := l_delta!

    count_down = max(0.0, count_down - delta)
    tint1 := (52.0 / 255.0, 52.0 / 255.0, 52.0 / 255.0, 1.0)
    tint2 := (215.0 / 255.0, 152.0 / 255.0, 11.0 / 255.0, min(0.5, count_down * count_down) * 2.0)
    font_mod.draw_num_tint(-0.9, 0.8, 0.1, -1, money, 0, tint1)
    font_mod.draw_num_tint! -0.9, 0.7, 0.06, 1, made_money, 0, tint2
}

wave_sprite := l_load_image("res/water-wave-bigger.png", (128, 128))

waves :: fn layer: int -> void {
    layer := as_float(layer)
    time := layer * 1.234 + l_time()

    for i := -10, i <= 10, i += 1 {
        scale := 0.9 / (layer + 1.0)
        x := as_float(i) * scale + sin(time * 0.5) * 0.05

        offset := layer / 3.0 - 0.7
        if layer == 2.0 {
            offset -= 0.1
        }

        scale_x := scale
        if layer == 1.0 {
            scale_x *= -1.0
        }

        y := offset + cos(time * 1.2) * 0.02
        l_gfx_sprite! wave_sprite, (0, 0), x, y, scale_x, scale
    }
}


boat_sprite := l_load_image("res/boat.png", (512, 512))
water_background := l_load_image("res/water-no-detail.png", (128, 128))
sky_background :: l_load_image("res/background.png", (512, 512))

boat :: fn -> (str, int) {
    ret boat_sprite
}

sky :: fn -> (str, int) {
    ret sky_background
}

shop_button := l_load_image("res/shop_button.png", (35, 56))

draw_game :: fn {
    l_gfx_sprite! sky_background, (0, 0), -0.5, 0.5, 1.0, 1.0
    l_gfx_sprite! sky_background, (0, 0),  0.5, 0.5, 1.0, 1.0
    l_gfx_sprite! sky_background, (0, 0), -0.5,-0.5, 1.0, 1.0
    l_gfx_sprite! sky_background, (0, 0),  0.5,-0.5, 1.0, 1.0
    l_gfx_sprite! water_background, (0, 0), 0.0, -1.1, 2.0, 2.0

    if fish_mod.layer_to_z(2) <= frisbee.pos[2] && !out_of_frisbees {
        frisbee.draw!
    }
    for layer := 2, layer >= 0, layer -= 1 {
        waves(layer)
        for i := 0, i < len(fishes), i += 1 {
            if fishes[i].layer == layer {
                fishes[i].draw!
            }
        }
        if fish_mod.layer_to_z(layer) > frisbee.pos[2] && fish_mod.layer_to_z(layer-1) <= frisbee.pos[2] && !out_of_frisbees {
            frisbee.draw!
        }
        l_gfx_particle_render! water_particles[layer]
    }

    offset_x := sin(2.6 * l_time()) * 0.04
    offset_y := cos(1.743 * l_time()) * 0.04
    for i := -10, i <= 10, i += 1 {
        scale := 2.0
        l_gfx_sprite! boat_sprite, (0, 0), as_float(i) * scale + offset_x, -1.5 + offset_y, scale, scale
    }

    stack_x := -0.65 + offset_x
    stack_y := -0.8 + offset_y
    for i := 0, i < len(frisbee_stack), i += 1 {
        y := stack_y + 0.1 * as_float(i)
        f := frisbee_stack[i]
        f.draw_stacked! stack_x, y, 1.0
    }

    draw_fish_money!

    if can_buy_anything() {
        scale := 0.3
        mouse := store_mod.norm_mouse_pos()
        if mouse[0] > 0.70 && mouse[1] > 0.70 {
            scale = 0.35
            if l_input_released("hold") {
                goto_store!
            }
        }
        l_gfx_sprite! shop_button, (0, 0), 0.80, 0.93, scale, scale * (56.0 / 35.0), sin(l_time()) * 0.1
    }
}

party_system_init :: fn -> (str, int) {
    PI :: 3.1415

    ps := l_gfx_particle_new!
    l_gfx_particle_lifetime! ps, (30.0, 30.0)

    l_gfx_particle_x! ps, (-0.2, 0.2)
    l_gfx_particle_y! ps, (-2.0, -2.0)

    l_gfx_particle_start_sx! ps, (0.015, 0.10), "Square"
    l_gfx_particle_start_sy! ps, (0.015, 0.10), "Square"
    l_gfx_particle_end_sx! ps, (0.015, 0.015)
    l_gfx_particle_end_sy! ps, (0.015, 0.015)

    l_gfx_particle_vel_angle! ps, (PI/2.0 - 1.0, PI/2.0 + 1.0)
    l_gfx_particle_vel_magnitude! ps, (3.0, 7.0), "Square"
    l_gfx_particle_acc_angle! ps, (-PI/2.0, -PI/2.0)
    l_gfx_particle_acc_magnitude! ps, (1.0, 1.0), "Square"

    l_gfx_particle_start_red! ps, (0.2, 1.0)
    l_gfx_particle_start_green! ps, (0.2, 1.0)
    l_gfx_particle_start_blue! ps, (0.2, 1.0)

    l_gfx_particle_end_red! ps, (0.2, 1.0)
    l_gfx_particle_end_green! ps, (0.2, 1.0)
    l_gfx_particle_end_blue! ps, (0.2, 1.0)

    l_gfx_particle_start_alpha! ps, (1.0, 1.0)
    l_gfx_particle_end_alpha! ps, (0.0, 0.0)

    party := l_load_image! "res/party.png", (16, 16)
    l_gfx_particle_add_sprite! ps, party, (0, 0)
    l_gfx_particle_add_sprite! ps, party, (1, 0)
    l_gfx_particle_add_sprite! ps, party, (2, 0)
    l_gfx_particle_add_sprite! ps, party, (3, 0)

    ret ps
}

party_system := party_system_init()

start :: fn {
    init!

    fs := store_mod.store_init!

    init_store : !fn -> void = fs[0]
    can_buy_anything = fs[1]
    draw_store : !fn -> void = fs[2]


    l_audio_play(sounds[0], true, 0.5, 1.0)

    init_store!
    init_store_ = init_store

    l_gfx_particle_spawn! party_system, 8000

    for _ in inf(0) {
        _
        if l_input_down("quit") {
            break
        }

        l_update!


        if game_state == GAME_STATE_PLAYING {
            update_game! l_delta!
            draw_game!
        } else if game_state == GAME_STATE_STORE {
            draw_store!
        }


        curtain_mod.curtain_update! l_delta!
        curtain_mod.curtain_draw!

<<<<<<< HEAD
        l_gfx_particle_update! party_system, l_delta!
        l_gfx_particle_render! party_system
=======
        if game_state == GAME_STATE_MENU {
            set_curtain_pos(-0.2)
            scale := sin(l_time() * 1.212) * 0.01
            dx := sin(l_time() * 1.777) * 0.02
            dy := cos(l_time() * 2.999) * 0.003
            l_gfx_sprite! start_button, (0, 0), scale + dx, scale + dy, 0.8 * 41.0 / 60.0, 0.8, sin(l_time()) * 0.1
            if l_input_released("hold") {
                game_state = GAME_STATE_PLAYING
                reset_game!
                start_transition! false, fn {}
            }
        }
>>>>>>> 00504421

        l_render!
    }
}<|MERGE_RESOLUTION|>--- conflicted
+++ resolved
@@ -492,10 +492,7 @@
         curtain_mod.curtain_update! l_delta!
         curtain_mod.curtain_draw!
 
-<<<<<<< HEAD
-        l_gfx_particle_update! party_system, l_delta!
-        l_gfx_particle_render! party_system
-=======
+
         if game_state == GAME_STATE_MENU {
             set_curtain_pos(-0.2)
             scale := sin(l_time() * 1.212) * 0.01
@@ -508,7 +505,9 @@
                 start_transition! false, fn {}
             }
         }
->>>>>>> 00504421
+        
+        l_gfx_particle_update! party_system, l_delta!
+        l_gfx_particle_render! party_system
 
         l_render!
     }
