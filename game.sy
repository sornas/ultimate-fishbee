use fish_mod
use frisbee_mod

fish_frames := [
    l_load_image("src/res/frisbee_spikes1.png", (245, 123)),
    l_load_image("src/res/frisbee_spikes2.png", (245, 123)),
    l_load_image("src/res/frisbee_spikes3.png", (245, 123)),
]

fish_frame :: fn index: int -> (str, int) {
    ret fish_frames[index]
}

fishes := [fish_mod.fish_new([-100.0, -100.0], 0)]

frisbee := frisbee_mod.new(1.0, 1.0, 1.0, 1.0)

init :: fn {
    l_bind_quit("quit")
    l_bind_key("ESCAPE", "quit")
<<<<<<< HEAD

    l_bind_mouse! "left", "hold"
    l_bind_key! "e", "hold"

    for i := 0, i < 10, i += 1 {
        push! fishes, fish_mod.fish_new([0.0, 0.0])
=======
    for i := 0, i < 2, i += 1 {
        push! fishes, fish_mod.fish_new([0.0, 0.0], 0)
>>>>>>> 5ead605c
    }
}

update :: fn delta: float -> void {
    for i := 0, i < len(fishes), i += 1 {
        fishes[i].update! delta
    }
    fishes = fish_mod.fish_filter! fishes
    //print len(fishes)
    //print l_mouse!
    //print l_mouse_rel!

    frisbee.update! delta

    if frisbee.out() {
        frisbee = frisbee_mod.new! 1.0, 1.0, 1.0, 1.0
    }
}

draw :: fn {
    for layer := 0, layer < 3, layer += 1 {
        //if layer == 0 {
        //    l_gfx_rect! (0.0, 0.0), (1.0, 1.0), (0.5, 0.5, 0.5)
        //}
        for i := 0, i < len(fishes), i += 1 {
            if fishes[i].layer == layer {
                fishes[i].draw!
            }
        }
    }

    frisbee.draw!
}

start :: fn {
    print "start!"
    init!

    for _ in inf(0) {
        _
        if l_input_down("quit") {
            break
        }

        l_update!
        update! l_delta!

        draw!
        l_render!
    }
}<|MERGE_RESOLUTION|>--- conflicted
+++ resolved
@@ -18,17 +18,13 @@
 init :: fn {
     l_bind_quit("quit")
     l_bind_key("ESCAPE", "quit")
-<<<<<<< HEAD
 
     l_bind_mouse! "left", "hold"
     l_bind_key! "e", "hold"
 
-    for i := 0, i < 10, i += 1 {
-        push! fishes, fish_mod.fish_new([0.0, 0.0])
-=======
+
     for i := 0, i < 2, i += 1 {
         push! fishes, fish_mod.fish_new([0.0, 0.0], 0)
->>>>>>> 5ead605c
     }
 }
 
