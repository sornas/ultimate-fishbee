use frisbee_mod
use font_mod
use game

norm_mouse_pos :: fn -> (float, float) {
    ret (as_float(l_mouse()) / as_float(l_window_size()) - (0.5, 0.5)) * (2.0, -2.0)
}

dist :: fn a: (float, float), b: (float, float) -> float {
    ret sqrt! (a[0] - b[0]) * (a[0] - b[0]) + (a[1] - b[1]) * (a[1] - b[1])
}

store_init :: fn -> (fn -> void, fn float -> void, fn -> void) {
    for_sale := [[1.0, 1.0, 1.0, 1.0]]
    prices := [0]
    MAX_STORE_ITEMS := 6
    baught_items := 1

    inflation :: fn -> int {
        flate := l_random_range(2, 3) + baught_items * baught_items / 8
        print flate
        ret flate
    }

    calculate_price :: fn fb: [float] -> int {
        ret 2 + as_int(fb[0] * fb[0] * 10.0 + 3.0) * inflation() + as_int(fb[1] * fb[1] / 2.0 + 0.75) * inflation()
    }

    init :: fn {
        clear! for_sale
        clear! prices

        for i := 0, i < MAX_STORE_ITEMS, i += 1 {
            frisbee := [l_random(), l_random(), l_random(), l_random()]
            push! for_sale, frisbee

            price := calculate_price! frisbee
            push! prices, price
        }
    }

    update :: fn delta:float -> void {
    }

    draw :: fn -> void {

        mouse_pos := norm_mouse_pos!

        space := 0.55
        offset_x := 1.0 * space
        offset_y := 1.0 * space

        W := MAX_STORE_ITEMS / 2
        H := MAX_STORE_ITEMS / W
        for x := 0, x < W, x += 1 {
            for y := 0, y < H, y += 1 {
                index := y * W + x

                if prices[index] == 0 {
                    continue
                }

                fb := for_sale[index]


                draw_x := space * as_float(x) - offset_x
                draw_y := space * as_float(y) - offset_y


                d := dist((draw_x / 0.9, draw_y / 0.9), mouse_pos)
                draw_z := clamp! d * 5.0, 0.8, 1.0

<<<<<<< HEAD
                if l_input_released("hold") && d < 0.2 && game.pay(prices[index]) {
                    game.buy_frisbee! fb[0], fb[1], fb[2], fb[3]
                    baught_items += 1
                    // GAME_STATE_PLAYING
                    game.start_transition! true, fn { game.set_game_state(0) }
                }

=======
>>>>>>> a93e735e
                f := frisbee_mod.new! fb[0], fb[1], fb[2], fb[3]
                f.draw_stacked! draw_x, draw_y, draw_z

                bobbing := 0.0
                if d < 0.3 {
                    bobbing = 0.3 - d
                }
                font_x := draw_x - 0.05 + sin((l_time() + as_float(index)) * 1.23) * 0.03 * bobbing
                font_y := draw_y + 0.10 + cos((l_time() + as_float(index)) * 1.9) * 0.03 * bobbing
                font_mod.draw_num(font_x, font_y, 0.07, -1, prices[index], 0)

                if l_input_released("hold") && d < 0.2 && game.pay(prices[index]) {
                    game.buy_frisbee! fb[0], fb[1], fb[2], fb[3]
                    prices[index] = 0
                    // GAME_STATE_PLAYING
                    game.start_transition! true, fn { game.set_game_state(0) }
                }

            }
        }
    }

    ret (init, update, draw)
}<|MERGE_RESOLUTION|>--- conflicted
+++ resolved
@@ -70,16 +70,6 @@
                 d := dist((draw_x / 0.9, draw_y / 0.9), mouse_pos)
                 draw_z := clamp! d * 5.0, 0.8, 1.0
 
-<<<<<<< HEAD
-                if l_input_released("hold") && d < 0.2 && game.pay(prices[index]) {
-                    game.buy_frisbee! fb[0], fb[1], fb[2], fb[3]
-                    baught_items += 1
-                    // GAME_STATE_PLAYING
-                    game.start_transition! true, fn { game.set_game_state(0) }
-                }
-
-=======
->>>>>>> a93e735e
                 f := frisbee_mod.new! fb[0], fb[1], fb[2], fb[3]
                 f.draw_stacked! draw_x, draw_y, draw_z
 
