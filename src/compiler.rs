use std::{borrow::Cow, path::{Path, PathBuf}};
use std::cell::RefCell;
use std::collections::{HashMap, hash_map::Entry};
use std::rc::Rc;

use crate::{Blob, Block, Op, Prog, RustFunction, Type, Value};
use crate::error::{Error, ErrorKind};
use crate::tokenizer::{Token, PlacedToken, TokenStream};

macro_rules! nextable_enum {
    ( $name:ident { $( $thing:ident ),* $( , )? } ) => {
        #[derive(PartialEq, PartialOrd, Clone, Copy, Debug)]
        enum $name {
            $( $thing, )*
        }

        impl $name {
            pub fn next(&self) -> Self {
                *[$( $name::$thing, )*].iter()
                    .find(|x| { x > &self })
                    .unwrap_or(self)
            }
        }
    };
}

macro_rules! error {
    ($thing:expr, $msg:expr) => {
        $thing.error(ErrorKind::SyntaxError($thing.line(), $thing.peek()), Some(String::from($msg)))
    };
}

macro_rules! expect {
    ($thing:expr, $exp_head:pat $( | $exp_rest:pat ),* , $msg:expr) => {
        match $thing.peek() {
            $exp_head $( | $exp_rest )* => { $thing.eat(); true },
            _ => { error!($thing, $msg); false } ,
        }
    };
}

// NOTE(ed): This can cause some strange bugs. It would be nice if we could
// remove this function, but to do that we need to rewrite some code. Like
// tuples and fields. Might be worth it tough.
macro_rules! parse_branch {
    ($compiler:expr, $block:expr, [ $( $call:expr ),* ]) => {
        {
            let block_length = $block.ops.len();
            let token_length = $compiler.current_token;
            let num_errors = $compiler.errors.len();
            let mut stored_errors = Vec::new();

            // Closures for early return on success.
            let success = (|| {
                // We risk getting a lot of errors if we are in an invalid state
                // when we start the parse.
                if $compiler.panic {
                    return false;
                }
                $(
                    $call;
                    if !$compiler.panic {
                        return true;
                    }
                    $compiler.panic = false;
                    $compiler.current_token = token_length;
                    let thrown_errors = $compiler.errors.len() - num_errors - 1;
                    stored_errors.extend($compiler.errors.split_off(thrown_errors));
                    $block.ops.truncate(block_length);
                )*
                false
            })();

            if !success {
                $compiler.errors.extend(stored_errors);
            }
            success
        }

    };

    ($compiler:expr, $block:expr, $call:expr) => {
        {
            let block_length = $block.ops.len();
            let token_length = $compiler.current_token;
            let num_errors = $compiler.errors.len();
            let mut stored_errors = Vec::new();
            // Closures for early return on success.
            (|| {
                // We risk getting a lot of errors if we are in an invalid state
                // when we start the parse.
                if $compiler.panic {
                    return false;
                }
                $call;
                if !$compiler.panic {
                    return true;
                }
                $compiler.panic = false;
                $compiler.current_token = token_length;
                let thrown_errors = $compiler.errors.len() - num_errors - 1;
                stored_errors.extend($compiler.errors.split_off(thrown_errors));
                $block.ops.truncate(block_length);
                false
            })()
        }
    };
}

macro_rules! push_frame {
    ($compiler:expr, $block:expr, $code:tt) => {
        {
            $compiler.current_context_mut().push(Frame::new());

            // Return value stored as a variable
            let var = Variable::new("", true, Type::Unknown);
            $compiler.define(var).unwrap();

            $code

            let frame = $compiler.current_context_mut().pop().unwrap();
            // 0-th slot is the function itself.
            for var in frame.stack.iter().skip(1) {
                if !(var.read || var.upvalue) {
                    let e = ErrorKind::SyntaxError(
                        var.line,
                        Token::Identifier(var.name.clone()
                    ));
                    $compiler.error_on_line(
                        e,
                        var.line,
                        Some(format!("Unused value '{}'.", var.name))
                    );
                }
                $compiler.panic = false;
            }
            // The 0th slot is the return value, which is passed out
            // from functions, and should not be popped.
            0
        }
    };
}

macro_rules! push_scope {
    ($compiler:expr, $block:expr, $code:tt) => {
        let ss = $compiler.stack().len();
        $compiler.frame_mut().scope += 1;

        $code;

        $compiler.frame_mut().scope -= 1;

        let mut errors = Vec::new();
        for var in $compiler.frame().stack.iter().skip(ss).rev() {
            if !(var.read || var.upvalue) {
                let e = ErrorKind::SyntaxError(
                    var.line,
                    Token::Identifier(var.name.clone()
                ));
                errors.push((
                    e,
                    var.line,
                    format!("Usage of undefined value: '{}'.", var.name),)
                );
            }
            if var.captured {
                add_op($compiler, $block, Op::PopUpvalue);
            } else {
                add_op($compiler, $block, Op::Pop);
            }
        }

        for (e, l, m) in errors.iter() {
            $compiler.error_on_line(e.clone(), *l, Some(m.clone()));
            $compiler.panic = false;
        }
        $compiler.stack_mut().truncate(ss);
    };
}

nextable_enum!(Prec {
    No,
    Assert,
    Bool,
    Comp,
    Term,
    Factor,
});

#[derive(Clone, Debug)]
struct Variable {
    name: String,
    typ: Type,
    scope: usize,
    slot: usize,
    line: usize,

    outer_slot: usize,
    outer_upvalue: bool,

    active: bool,
    upvalue: bool,
    captured: bool,
    mutable: bool,
    read: bool,
}

impl Variable {
    fn new(name: &str, mutable: bool, typ: Type) -> Self {
        Self {
            name: String::from(name),
            typ,
            scope: 0,
            slot: 0,
            line: 0,

            outer_slot: 0,
            outer_upvalue: false,

            active: false,
            upvalue: false,
            captured: false,
            mutable,
            read: false,
        }
    }
}

enum LoopOp {
    Continue,
    Break,
}

struct Frame {
    loops: Vec<Vec<(usize, usize, LoopOp)>>,
    stack: Vec<Variable>,
    upvalues: Vec<Variable>,
    scope: usize,
}

impl Frame {
    fn new() -> Self {
        Self {
            loops: Vec::new(),
            stack: Vec::new(),
            upvalues: Vec::new(),
            scope: 0,
        }
    }

    fn push_loop(&mut self) {
        self.loops.push(Vec::new());
    }

    fn pop_loop(&mut self, block: &mut Block, stacktarget: usize, start: usize, end: usize) {
        // Compiler error if this fails
        for (addr, stacksize, op) in self.loops.pop().unwrap().iter() {
            let to_pop = stacksize - stacktarget;
            let op = match op {
                LoopOp::Continue => Op::JmpNPop(start, to_pop),
                LoopOp::Break => Op::JmpNPop(end, to_pop),
            };
            block.patch(op, *addr);
        }
    }

    fn add_continue(&mut self, addr: usize, stacksize: usize) -> Result<(), ()> {
        if let Some(top) = self.loops.last_mut() {
            top.push((addr, stacksize, LoopOp::Continue));
            Ok(())
        } else {
            Err(())
        }
    }

    fn add_break(&mut self, addr: usize, stacksize: usize) -> Result<(), ()> {
        if let Some(top) = self.loops.last_mut() {
            top.push((addr, stacksize, LoopOp::Break));
            Ok(())
        } else {
            Err(())
        }
    }

    fn find_local(&self, name: &str) -> Option<Variable> {
        for var in self.stack.iter().rev() {
            if var.name == name && var.active {
                return Some(var.clone());
            }
        }
        None
    }

    fn find_upvalue(&self, name: &str) -> Option<Variable> {
        for var in self.upvalues.iter().rev() {
            if var.name == name && var.active {
                return Some(var.clone());
            }
        }
        None
    }

    fn add_upvalue(&mut self, variable: Variable) -> Variable {
        let new_variable = Variable {
            outer_upvalue: variable.upvalue,
            outer_slot: variable.slot,
            slot: self.upvalues.len(),
            active: true,
            upvalue: true,
            ..variable
        };
        self.upvalues.push(new_variable.clone());
        new_variable
    }
}

<<<<<<< HEAD
type CompilerContext = Vec<Frame>;

struct Section<'a> {
    path: PathBuf,
    tokens: &'a [PlacedToken],
}

impl<'a> Section<'a> {
    fn new(path: PathBuf, tokens: &'a [PlacedToken]) -> Self {
        Section {
            path,
            tokens
        }
    }
}
=======
#[derive(Debug)]
enum Name {
    Slot(usize, usize),
    Unknown(usize, usize),
    Space(HashMap<String, usize>),
}

pub(crate) struct Compiler {
    curr: usize,
    tokens: TokenStream,
    current_file: PathBuf,
>>>>>>> 02d8f759

pub(crate) struct Compiler<'a> {
    current_token: usize,
    current_section: usize,
    sections: Vec<Section<'a>>,

    contextes: HashMap<PathBuf, CompilerContext>,

    panic: bool,
    errors: Vec<Error>,

    blocks: Vec<Rc<RefCell<Block>>>,
    blob_id: usize,

    functions: HashMap<String, (usize, RustFunction)>,

    strings: Vec<String>,

    constants: Vec<Value>,
    values: HashMap<Value, usize>,
    names: HashMap<String, Name>,
}

/// Helper function for adding operations to the given block.
fn add_op(compiler: &Compiler, block: &mut Block, op: Op) -> usize {
    block.add(op, compiler.line())
}

fn split_sections<'a>(file_name: PathBuf, tokens: &'a TokenStream) -> Vec<Section> {
    let mut sections = Vec::new();

    let mut last = 0;
    let mut curr = 0;
    while curr < tokens.len() {
        if match (tokens.get(curr + 0), tokens.get(curr + 1), tokens.get(curr + 2)) {
            (Some((Token::LeftBrace, _)), ..)
                => {
                let mut blocks = 0;
                loop {
                    curr += 1;
                    match tokens.get(curr) {
                        Some((Token::LeftBrace, _)) => {
                            blocks += 1;
                        }

                        Some((Token::RightBrace, _)) => {
                            curr += 1;
                            blocks -= 1;
                            if blocks <= 0 {
                                break;
                            }
                        }

<<<<<<< HEAD
                        None => {
                            break;
                        }
=======
        let mut errors = Vec::new();
        for var in $compiler.frame().stack.iter().skip(ss).rev() {
            if !(var.read || var.upvalue) {
                let e = ErrorKind::SyntaxError(
                    var.line,
                    Token::Identifier(var.name.clone()
                ));
                errors.push((
                    e,
                    var.line,
                    format!("Variable is unused: '{}'.", var.name),)
                );
            }
            if var.captured {
                add_op($compiler, $block, Op::PopUpvalue);
            } else {
                add_op($compiler, $block, Op::Pop);
            }
        }
>>>>>>> 02d8f759

                        _ => {}
                    }
                }
                false
            },

            (Some((Token::Identifier(_), _)),
             Some((Token::ColonColon, _)),
             Some((Token::Fn, _)))
                => true,

            (Some((Token::Identifier(_), _)),
             Some((Token::ColonColon, _)),
             Some(_))
                => true,

            (Some((Token::Identifier(_), _)),
             Some((Token::ColonEqual, _)),
             Some(_))
                => true,

            _ => false,
        } {
            sections.push(Section::new(file_name.clone(), &tokens[last..curr]));
            last = curr;
        }
        curr += 1;
    }
    sections.push(Section::new(file_name, &tokens[last..curr]));
    sections
}

impl<'a> Compiler<'a> {
    pub(crate) fn new(current_file: &Path, tokens: &'a TokenStream) -> Self {
        let current_file = current_file.to_path_buf();
        let sections = split_sections(current_file.clone(), tokens);

        let mut contextes = HashMap::new();
        contextes.insert(current_file, vec![Frame::new()]);
        Self {
            current_token: 0,
            current_section: 0,
            sections,

            contextes,

            panic: false,
            errors: vec![],

            blocks: Vec::new(),
            blob_id: 0,

            functions: HashMap::new(),

            strings: Vec::new(),

            constants: vec![],
            values: HashMap::new(),
            names: HashMap::new(),
        }
    }

    fn new_blob_id(&mut self) -> usize {
        let id = self.blob_id;
        self.blob_id += 1;
        id
    }

    fn add_constant(&mut self, value: Value) -> usize {
        if matches!(value, Value::Float(_)
                         | Value::Int(_)
                         | Value::Bool(_)
                         | Value::String(_)
                         | Value::Tuple(_)
                         | Value::Nil) {
            let entry = self.values.entry(value.clone());
            if let Entry::Occupied(entry) = entry {
                *entry.get()
            } else {
                let slot = self.constants.len();
                self.constants.push(value);
                entry.or_insert(slot);
                slot
            }
        } else {
            self.constants.push(value);
            self.constants.len() - 1
        }
    }

    fn intern_string(&mut self, string: String) -> usize {
        self.strings.push(string);
        self.strings.len() - 1
    }

    fn section(&self) -> &Section {
        &self.sections[self.current_section]
    }

    fn current_file(&self) -> &Path {
        &self.section().path
    }

    fn current_context(&self) -> &CompilerContext {
        self.contextes.get(self.current_file()).unwrap()
    }

    fn current_context_mut(&mut self) -> &mut CompilerContext {
        let file = self.current_file().to_path_buf();
        self.contextes.get_mut(&file).unwrap()
    }

    fn frame(&self) -> &Frame {
        let last = self.current_context().len() - 1;
        &self.current_context()[last]
    }

    fn frame_mut(&mut self) -> &mut Frame {
        let last = self.current_context().len() - 1;
        &mut self.current_context_mut()[last]
    }

    /// Marks a variable as read. Also marks upvalues.
    fn mark_read(&mut self, frame_id: usize, var: &Variable) {
        // Early out
        if var.read {
            return;
        }


        if if let Some(up) = self.current_context()[frame_id].upvalues.get(var.slot) {
            up.name == var.name
        } else { false } {
            let mut inner_var = self.current_context()[frame_id].upvalues[var.slot].clone();
            inner_var.slot = inner_var.outer_slot;
            self.mark_read(frame_id - 1, &inner_var);
            self.current_context_mut()[frame_id].upvalues[var.slot].read = true;
        } else {
            self.current_context_mut()[frame_id].stack[var.slot].read = true;
        }
    }

    fn stack(&self) -> &[Variable] {
        &self.frame().stack.as_ref()
    }

    fn stack_mut(&mut self) -> &mut Vec<Variable> {
        &mut self.frame_mut().stack
    }

    /// Used to recover from a panic so the rest of the code can be parsed.
    fn clear_panic(&mut self) {
        if self.panic {
            self.panic = false;

            while match self.peek() {
                Token::EOF | Token::Newline => false,
                _ => true,
            } {
                self.eat();
            }
            self.eat();
        }
    }

    fn error(&mut self, kind: ErrorKind, message: Option<String>) {
        self.error_on_line(kind, self.line(), message);
    }

    fn error_on_line(&mut self, kind: ErrorKind, line: usize, message: Option<String>) {
        if self.panic { return }
        self.panic = true;
        self.errors.push(Error {
            kind,
            file: self.current_file().to_path_buf(),
            line,
            message,
        });
    }

    fn init_section(&mut self, section: usize) {
        self.current_token = 0;
        self.current_section = section;
    }

    fn peek(&self) -> Token {
        self.peek_at(0)
    }

    fn peek_at(&self, at: usize) -> Token {
        if self.section().tokens.len() <= self.current_token + at {
            crate::tokenizer::Token::EOF
        } else {
            self.section().tokens[self.current_token + at].0.clone()
        }
    }

    // TODO(ed): Const generics
    fn peek_four(&self) -> (Token, Token, Token, Token) {
        (self.peek_at(0), self.peek_at(1), self.peek_at(2), self.peek_at(3))
    }

    fn eat(&mut self) -> Token {
        let t = self.peek();
        self.current_token += 1;
        match t {
            Token::GitConflictBegin => {
                self.current_token -= 1;
                let start = self.line();
                self.current_token += 1;
                while !matches!(self.eat(), Token::GitConflictEnd) {}
                self.panic = false;
                self.error_on_line(ErrorKind::GitConflictError(start, self.line()), start, None);
                self.panic = true;
            }
            _ => {}
        }
        t
    }

    /// The line of the current token.
    fn line(&self) -> usize {
        if self.section().tokens.len() == 0 {
            0xCAFEBABE
        } else {
            self.section().tokens[std::cmp::min(self.current_token, self.section().tokens.len() - 1)].1
        }
    }

    fn precedence(&self, token: Token) -> Prec {
        match token {
            Token::Star | Token::Slash => Prec::Factor,

            Token::Minus | Token::Plus => Prec::Term,

            Token::EqualEqual
                | Token::Greater
                | Token::GreaterEqual
                | Token::Less
                | Token::LessEqual
                | Token::NotEqual
                => Prec::Comp,

            Token::And | Token::Or => Prec::Bool,

            Token::AssertEqual => Prec::Assert,

            _ => Prec::No,
        }
    }

    fn prefix(&mut self, token: Token, block: &mut Block) -> bool {
        match token {
            Token::Identifier(_) => self.variable_expression(block),
            Token::LeftParen => self.grouping_or_tuple(block),
            Token::Minus => self.unary(block),

            Token::Float(_) => self.value(block),
            Token::Int(_) => self.value(block),
            Token::Bool(_) => self.value(block),
            Token::String(_) => self.value(block),

            Token::Bang => self.unary(block),

            _ => { return false; },
        }
        return true;
    }

    fn infix(&mut self, token: Token, block: &mut Block) -> bool {
        match token {
            Token::Minus
                | Token::Plus
                | Token::Slash
                | Token::Star
                | Token::AssertEqual
                | Token::EqualEqual
                | Token::Greater
                | Token::GreaterEqual
                | Token::Less
                | Token::LessEqual
                | Token::NotEqual
                => self.binary(block),

            Token::LeftBracket => self.index(block),

            _ => { return false; },
        }
        return true;
    }

    fn value(&mut self, block: &mut Block) {
        let value = match self.eat() {
            Token::Float(f) => { Value::Float(f) },
            Token::Int(i) => { Value::Int(i) }
            Token::Bool(b) => { Value::Bool(b) }
            Token::String(s) => { Value::String(Rc::from(s)) }
            _ => { error!(self, "Cannot parse value."); Value::Bool(false) }
        };
        let constant = self.add_constant(value);
        add_op(self, block, Op::Constant(constant));
    }

    fn grouping_or_tuple(&mut self, block: &mut Block) {
        parse_branch!(self, block, [self.tuple(block), self.grouping(block)]);
    }

    fn tuple(&mut self, block: &mut Block) {
        expect!(self, Token::LeftParen, "Expected '(' at start of tuple");

        let mut num_args = 0;
        loop {
            match self.peek() {
                Token::RightParen | Token::EOF => {
                    break;
                }
                Token::Newline => {
                    self.eat();
                }
                _ => {
                    self.expression(block);
                    num_args += 1;
                    match self.peek() {
                        Token::Comma => { self.eat(); },
                        Token::RightParen => {},
                        _ => {
                            error!(self, "Expected ',' or ')' in tuple");
                            return;
                        },
                    }
                }
            }
        }
        if num_args == 1 {
            error!(self, "A tuple must contain more than 1 element.");
            return;
        }

        expect!(self, Token::RightParen, "Expected ')' after tuple.");
        add_op(self, block, Op::Tuple(num_args));
    }

    fn grouping(&mut self, block: &mut Block) {
        expect!(self, Token::LeftParen, "Expected '(' around expression.");

        self.expression(block);

        expect!(self, Token::RightParen, "Expected ')' around expression.");
    }

    fn index(&mut self, block: &mut Block) {
        expect!(self, Token::LeftBracket, "Expected '[' around index.");

        self.expression(block);
        add_op(self, block, Op::Index);

        expect!(self, Token::RightBracket, "Expected ']' around index.");
    }

    fn unary(&mut self, block: &mut Block) {
        let op = match self.eat() {
            Token::Minus => Op::Neg,
            Token::Bang => Op::Not,
            _ => { error!(self, "Invalid unary operator"); Op::Neg },
        };
        self.parse_precedence(block, Prec::Factor);
        add_op(self, block, op);
    }

    fn binary(&mut self, block: &mut Block) {
        let op = self.eat();

        self.parse_precedence(block, self.precedence(op.clone()).next());

        let op: &[Op] = match op {
            Token::Plus => &[Op::Add],
            Token::Minus => &[Op::Sub],
            Token::Star => &[Op::Mul],
            Token::Slash => &[Op::Div],
            Token::AssertEqual => &[Op::Equal, Op::Assert],
            Token::EqualEqual => &[Op::Equal],
            Token::Less => &[Op::Less],
            Token::Greater => &[Op::Greater],
            Token::NotEqual => &[Op::Equal, Op::Not],
            Token::LessEqual => &[Op::Greater, Op::Not],
            Token::GreaterEqual => &[Op::Less, Op::Not],
            _ => { error!(self, "Illegal operator"); &[] }
        };
        block.add_from(op, self.line());
    }

    /// Entry point for all expression parsing.
    fn expression(&mut self, block: &mut Block) {
        match self.peek_four() {
            (Token::Fn, ..) => { self.function(block, None); },
            _ => self.parse_precedence(block, Prec::No),
        }
    }

    fn parse_precedence(&mut self, block: &mut Block, precedence: Prec) {
        if !self.prefix(self.peek(), block) {
            error!(self, "Invalid expression.");
        }

        while precedence <= self.precedence(self.peek()) {
            if !self.infix(self.peek(), block) {
                break;
            }
        }
    }

    fn find_and_capture_variable<'b, I>(name: &str, mut iterator: I) -> Option<Variable>
    where I: Iterator<Item = &'b mut Frame> {
        if let Some(frame) = iterator.next() {
            if let Some(res) = frame.find_local(name) {
                frame.stack[res.slot].captured = true;
                return Some(res);
            }
            if let Some(res) = frame.find_upvalue(name) {
                return Some(res);
            }

            if let Some(res) = Self::find_and_capture_variable(name, iterator) {
                return Some(frame.add_upvalue(res));
            }
        }
        None
    }

    fn find_extern_function(&self, name: &str) -> Option<usize> {
        self.functions.get(name).map(|(i, _)| *i)
    }

    fn find_variable(&mut self, name: &str) -> Option<Variable> {
        if let Some(res) = self.frame().find_local(name) {
            return Some(res);
        }

        if let Some(res) = self.frame().find_upvalue(name) {
            return Some(res);
        }

        Self::find_and_capture_variable(name, self.current_context_mut().iter_mut().rev())
    }

    fn find_constant(&mut self, name: &str) -> usize {
        match self.names.entry(name.to_string()) {
            Entry::Occupied(entry) => {
                match entry.get() {
                    Name::Slot(i, _) => { return *i; },
                    Name::Unknown(i, _) => { return *i; },
                    _ => unreachable!(),
                }
            },
            Entry::Vacant(_) => {},
        };

        let slot = self.add_constant(Value::Unknown);
        let line = self.line();
        self.names.insert(name.to_string(), Name::Unknown(slot, line));
        slot
    }

    fn named_constant(&mut self, name: String, value: Value) -> usize {
        let line = self.line();
        match self.names.entry(name.clone()) {
            Entry::Occupied(mut entry) => {
                let slot = if let Name::Unknown(slot, _) = entry.get() {
                    *slot
                } else {
                    error!(self, format!("Constant named \"{}\" already has a value.", name));
                    return 0;
                };
                entry.insert(Name::Slot(slot, line));
                self.constants[slot] = value;
                return slot;
            },
            Entry::Vacant(_) => {},
        }
        let slot = self.add_constant(value);
        self.names.insert(name, Name::Slot(slot, line));
        slot
    }

    fn call_maybe(&mut self, block: &mut Block) -> bool {
        if matches!(self.peek(), Token::Bang | Token::LeftParen) {
            self.call(block);
            true
        } else {
            false
        }
    }

    fn call(&mut self, block: &mut Block) {
        let mut arity = 0;
        match self.peek() {
            Token::LeftParen => {
                self.eat();
                loop {
                    match self.peek() {
                        Token::EOF => {
                            error!(self, "Unexpected EOF in function call.");
                            break;
                        }
                        Token::RightParen => {
                            self.eat();
                            break;
                        }
                        _ => {
                            self.expression(block);
                            arity += 1;
                            if !matches!(self.peek(), Token::RightParen) {
                                expect!(self, Token::Comma, "Expected ',' after argument.");
                            }
                        }
                    }
                    if self.panic {
                        break;
                    }
                }
            },

            Token::Bang => {
                self.eat();
                loop {
                    match self.peek() {
                        Token::EOF => {
                            error!(self, "Unexpected EOF in function call.");
                            break;
                        }
                        Token::Newline => {
                            break;
                        }
                        _ => {
                            if !parse_branch!(self, block, self.expression(block)) {
                                break;
                            }
                            arity += 1;
                            if matches!(self.peek(), Token::Comma) {
                                self.eat();
                            }
                        }
                    }
                    if self.panic {
                        break;
                    }
                }
            }

            _ => {
                error!(self, "Invalid function call. Expected '!' or '('.");
            }
        }

        add_op(self, block, Op::Call(arity));
    }

    // TODO(ed): de-complexify
    fn function(&mut self, block: &mut Block, in_name: Option<&str>) {
        expect!(self, Token::Fn, "Expected 'fn' at start of function.");

        let top = self.stack().len() - 1;
        let name = if let Some(name) = in_name {
            String::from(name)
        } else if !self.stack()[top].active {
            self.stack_mut()[top].active = true;
            self.stack()[top].name.clone()
        } else {
<<<<<<< HEAD
            Cow::Owned(format!("λ {}@{:03}", self.current_file().display(), self.line()))
=======
            format!("λ {}@{:03}", self.current_file.display(), self.line())
>>>>>>> 02d8f759
        };

        let mut args = Vec::new();
        let mut return_type = Type::Void;
        let mut function_block = Block::new(&name, self.current_file());

        let block_id = self.blocks.len();
        let temp_block = Block::new(&name, self.current_file());
        self.blocks.push(Rc::new(RefCell::new(temp_block)));

        let _ret = push_frame!(self, function_block, {
            loop {
                match self.peek() {
                    Token::Identifier(name) => {
                        self.eat();
                        expect!(self, Token::Colon, "Expected ':' after parameter name.");
                        if let Ok(typ) = self.parse_type() {
                            args.push(typ.clone());
                            let mut var = Variable::new(&name, true, typ);
                            var.read = true;
                            if let Ok(slot) = self.define(var) {
                                self.stack_mut()[slot].active = true;
                            }
                        } else {
                            error!(self, "Failed to parse parameter type.");
                        }
                        if !matches!(self.peek(), Token::Arrow | Token::LeftBrace) {
                            expect!(self, Token::Comma, "Expected ',' after parameter.");
                        }
                    }
                    Token::LeftBrace => {
                        break;
                    }
                    Token::Arrow => {
                        self.eat();
                        if let Ok(typ) = self.parse_type() {
                            return_type = typ;
                        } else {
                            error!(self, "Failed to parse return type.");
                        }
                        break;
                    }
                    _ => {
                        error!(self, "Expected '->' or more paramters in function definition.");
                        break;
                    }
                }
            }

            self.scope(&mut function_block);

            for var in self.frame().upvalues.iter() {
                function_block.upvalues.push((var.outer_slot, var.outer_upvalue, var.typ.clone()));
            }
        });

        let nil = self.add_constant(Value::Nil);
        for op in function_block.ops.iter().rev() {
            match op {
                Op::Pop | Op::PopUpvalue => {}
                Op::Return => { break; } ,
                _ => {
                    add_op(self, &mut function_block, Op::Constant(nil));
                    add_op(self, &mut function_block, Op::Return);
                    break;
                }
            }
        }

        if function_block.ops.is_empty() {
            add_op(self, &mut function_block, Op::Constant(nil));
            add_op(self, &mut function_block, Op::Return);
        }

        function_block.ty = Type::Function(args, Box::new(return_type));
        let function_block = Rc::new(RefCell::new(function_block));


        // Note(ed): We deliberately add the constant as late as possible.
        // This behaviour is used in `constant_statement`.
        let function = Value::Function(Vec::new(), Rc::clone(&function_block));
        self.blocks[block_id] = function_block;
        let constant = if in_name.is_some() {
            self.named_constant(name, function)
        } else {
            self.add_constant(function)
        };
        add_op(self, block, Op::Constant(constant));
    }

    fn variable_expression(&mut self, block: &mut Block) {
        let name = match self.eat() {
            Token::Identifier(name) => name,
            _ => unreachable!(),
        };

        // Global functions take precedence
        if let Some(slot) = self.find_extern_function(&name) {
            let string = self.add_constant(Value::ExternFunction(slot));
            add_op(self, block, Op::Constant(string));
            self.call(block);
            return;
        }

        // Variables
        if let Some(var) = self.find_variable(&name) {
            self.mark_read(self.current_context().len() - 1, &var);
            if var.upvalue {
                add_op(self, block, Op::ReadUpvalue(var.slot));
            } else {
                add_op(self, block, Op::ReadLocal(var.slot));
            }
            loop {
                match self.peek() {
                    Token::Dot => {
                        self.eat();
                        if let Token::Identifier(field) = self.eat() {
                            let string = self.intern_string(String::from(field));
                            add_op(self, block, Op::Get(string));
                        } else {
                            error!(self, "Expected fieldname after '.'.");
                            return;
                        }
                    }
                    _ => {
                        if !self.call_maybe(block) {
                            return;
                        }
                    }
                }
            }
        }

        // Blobs - Always returns a blob since it's filled in if it isn't used.
        let con = self.find_constant(&name);
        add_op(self, block, Op::Constant(con));
        self.call_maybe(block);
    }

    fn define(&mut self, mut var: Variable) -> Result<usize, ()> {
        if let Some(var) = self.find_variable(&var.name) {
            if var.scope == self.frame().scope {
                error!(self, format!("Multiple definitions of '{}' in this block.",
                                     var.name));
                return Err(());
            }
        }

        let slot = self.stack().len();
        var.slot = slot;
        var.scope = self.frame().scope;
        var.line = self.line();
        self.stack_mut().push(var);
        Ok(slot)
    }

    fn definition_statement(&mut self, name: &str, typ: Type, block: &mut Block) {
        let var = Variable::new(name, true, typ.clone());
        let slot = self.define(var);
        self.expression(block);
        let constant = self.add_constant(Value::Ty(typ));
        add_op(self, block, Op::Define(constant));

        if let Ok(slot) = slot {
            self.stack_mut()[slot].active = true;
        }
    }

    fn constant_statement(&mut self, name: &str, typ: Type, block: &mut Block) {
        // Magical global constants
<<<<<<< HEAD
        if self.current_context().len() <= 1 {
            if parse_branch!(self, block, self.function(block, Some(name))) {
                // Remove the function, since it's a constant and we already
                // added it.
                block.ops.pop().unwrap();
                let slot = if let Entry::Occupied(entry) = self.unknown.entry(String::from(name)) {
                    let (_, (slot, _)) = entry.remove_entry();
                    self.constants[slot] = self.constants.pop().unwrap();
                    slot
                } else {
                    self.constants.len() - 1
                };
                add_op(self, block, Op::Link(slot));
                if let Value::Function(_, block) = &self.constants[slot] {
                    block.borrow_mut().mark_constant();
                } else {
                    unreachable!();
                }
                return;
=======
        if self.frames.len() <= 1 && self.peek() == Token::Fn {
            self.function(block, Some(name));
            // Remove the function, since it's a constant and we already
            // added it.
            block.ops.pop().unwrap();
            let slot = self.find_constant(name);
            add_op(self, block, Op::Link(slot));
            if let Value::Function(_, block) = &self.constants[slot] {
                block.borrow_mut().mark_constant();
            } else {
                unreachable!();
>>>>>>> 02d8f759
            }
            return;
        }

        let var = Variable::new(name, false, typ);
        let slot = self.define(var);
        self.expression(block);

        if let Ok(slot) = slot {
            self.stack_mut()[slot].active = true;
        }
    }

    fn assign(&mut self, block: &mut Block) {
        let name = match self.eat() {
            Token::Identifier(name) => name,
            _ => {
                error!(self, format!("Expected identifier in assignment"));
                return;
            }
        };

        let op = match self.eat() {
            Token::Equal => None,

            Token::PlusEqual => Some(Op::Add),
            Token::MinusEqual => Some(Op::Sub),
            Token::StarEqual => Some(Op::Mul),
            Token::SlashEqual => Some(Op::Div),

            _ => {
                error!(self, format!("Expected '=' in assignment"));
                return;
            }
        };

        if let Some(var) = self.find_variable(&name) {
            if !var.mutable {
                // TODO(ed): Maybe a better error than "SyntaxError".
                error!(self, format!("Cannot assign to constant '{}'", var.name));
            }
            if let Some(op) = op {
                if var.upvalue {
                    add_op(self, block, Op::ReadUpvalue(var.slot));
                } else {
                    add_op(self, block, Op::ReadLocal(var.slot));
                }
                self.expression(block);
                add_op(self, block, op);
            } else {
                self.expression(block);
            }

            if var.upvalue {
                add_op(self, block, Op::AssignUpvalue(var.slot));
            } else {
                add_op(self, block, Op::AssignLocal(var.slot));
            }
        } else {
            error!(self, format!("Using undefined variable {}.", name));
        }
    }

    fn scope(&mut self, block: &mut Block) {
        if !expect!(self, Token::LeftBrace, "Expected '{' at start of block.") {
            return;
        }

        push_scope!(self, block, {
            while !matches!(self.peek(), Token::RightBrace | Token::EOF) {
                self.statement(block);
                match self.peek() {
                    Token::Newline => { self.eat(); },
                    Token::RightBrace => { break; },
                    _ => { error!(self, "Expect newline after statement."); },
                }
            }
        });

        expect!(self, Token::RightBrace, "Expected '}' at end of block.");
    }

    fn if_statment(&mut self, block: &mut Block) {
        expect!(self, Token::If, "Expected 'if' at start of if-statement.");
        self.expression(block);
        let jump = add_op(self, block, Op::Illegal);
        self.scope(block);

        if Token::Else == self.peek() {
            self.eat();

            let else_jmp = add_op(self, block, Op::Illegal);
            block.patch(Op::JmpFalse(block.curr()), jump);

            match self.peek() {
                Token::If => self.if_statment(block),
                Token::LeftBrace => self.scope(block),
                _ => error!(self, "Epected 'if' or '{' after else."),
            }
            block.patch(Op::Jmp(block.curr()), else_jmp);
        } else {
            block.patch(Op::JmpFalse(block.curr()), jump);
        }
    }

    //TODO de-complexify
    fn for_loop(&mut self, block: &mut Block) {
        expect!(self, Token::For, "Expected 'for' at start of for-loop.");

        push_scope!(self, block, {
            self.frame_mut().push_loop();
            // Definition
            match self.peek_four() {
                // TODO(ed): Typed definitions aswell!
                (Token::Identifier(name), Token::ColonEqual, ..) => {
                    self.eat();
                    self.eat();
                    self.definition_statement(&name, Type::Unknown, block);
                }

                (Token::Comma, ..) => {}

                _ => { error!(self, "Expected definition at start of for-loop."); }
            }

            expect!(self, Token::Comma, "Expect ',' between initalizer and loop expression.");

            let cond = block.curr();
            self.expression(block);
            let cond_out = add_op(self, block, Op::Illegal);
            let cond_cont = add_op(self, block, Op::Illegal);
            expect!(self, Token::Comma, "Expect ',' between initalizer and loop expression.");

            let inc = block.curr();
            push_scope!(self, block, {
                self.statement(block);
            });
            add_op(self, block, Op::Jmp(cond));

            // patch_jmp!(Op::Jmp, cond_cont => block.curr());
            block.patch(Op::Jmp(block.curr()), cond_cont);
            self.scope(block);
            add_op(self, block, Op::Jmp(inc));

            block.patch(Op::JmpFalse(block.curr()), cond_out);

            let stacksize = self.frame().stack.len();
            self.frame_mut().pop_loop(block, stacksize, inc, block.curr());
        });
    }

    fn parse_type(&mut self) -> Result<Type, ()> {
        match self.peek() {

            Token::Fn => {
                self.eat();
                let mut params = Vec::new();
                let return_type = loop {
                    match self.peek() {
                        Token::Identifier(_) | Token::Fn => {
                            if let Ok(ty) = self.parse_type() {
                                params.push(ty);
                                if self.peek() == Token::Comma {
                                    self.eat();
                                }
                            } else {
                                error!(self, format!("Function type signature contains non-type {:?}.", self.peek()));
                                return Err(());
                            }
                        }
                        Token::Arrow => {
                            self.eat();
                            break self.parse_type().unwrap_or(Type::Void);
                        }
                        Token::Comma | Token::Equal => {
                            break Type::Void;
                        }
                        token => {
                            error!(self, format!("Function type signature contains non-type {:?}.", token));
                            return Err(());
                        }
                    }
                };
                let f = Type::Function(params, Box::new(return_type));
                Ok(f)
            }

            Token::LeftParen => {
                self.eat();
                let mut element = Vec::new();
                loop {
                    element.push(self.parse_type()?);
                    if self.peek() == Token::RightParen {
                        self.eat();
                        return Ok(Type::Tuple(element));
                    }
                    if !expect!(self,
                                Token::Comma,
                                "Expect comma efter element in tuple.") {
                        return Err(());
                    }
                }
            }

            Token::Identifier(x) => {
                self.eat();
                match x.as_str() {
                    "int" => Ok(Type::Int),
                    "float" => Ok(Type::Float),
                    "bool" => Ok(Type::Bool),
                    "str" => Ok(Type::String),
                    x => {
                        let blob = self.find_constant(x);
                        if let Value::Blob(blob) = &self.constants[blob] {
                            Ok(Type::Instance(Rc::clone(blob)))
                        } else {
                            // TODO(ed): This is kinda bad. If the type cannot
                            // be found it tries to infer it during runtime
                            // and doesn't verify it.
                            Ok(Type::Unknown)
                        }
                    }
                }
            }
            _ => Err(()),
        }
    }

    fn blob_statement(&mut self, _block: &mut Block) {
        expect!(self, Token::Blob, "Expected blob when declaring a blob");
        let name = if let Token::Identifier(name) = self.eat() {
            name
        } else {
            error!(self, "Expected identifier after 'blob'.");
            return;
        };

        expect!(self, Token::LeftBrace, "Expected 'blob' body. AKA '{'.");

        let mut blob = Blob::new(self.new_blob_id(), &name);
        loop {
            if matches!(self.peek(), Token::EOF | Token::RightBrace) { break; }
            if matches!(self.peek(), Token::Newline) { self.eat(); continue; }

            let name = if let Token::Identifier(name) = self.eat() {
                name
            } else {
                error!(self, "Expected identifier for field.");
                continue;
            };

            expect!(self, Token::Colon, "Expected ':' after field name.");

            let ty = if let Ok(ty) = self.parse_type() {
                ty
            } else {
                error!(self, "Failed to parse blob-field type.");
                continue;
            };

            if let Err(_) = blob.add_field(&name, ty) {
                error!(self, format!("A field named '{}' is defined twice for '{}'", name, blob.name));
            }
        }

        expect!(self, Token::RightBrace, "Expected '}' after 'blob' body. AKA '}'.");

        let blob = Value::Blob(Rc::new(blob));
        self.named_constant(name, blob);
    }

    fn blob_field(&mut self, block: &mut Block) {
        let name = match self.eat() {
            Token::Identifier(name) => name,
            _ => unreachable!(),
        };
        if let Some(var) = self.find_variable(&name) {
            self.mark_read(self.current_context().len() - 1, &var);
            if var.upvalue {
                add_op(self, block, Op::ReadUpvalue(var.slot));
            } else {
                add_op(self, block, Op::ReadLocal(var.slot));
            }
            loop {
                match self.peek() {
                    Token::Dot => {
                        self.eat();
                        let field = if let Token::Identifier(field) = self.eat() {
                            String::from(field)
                        } else {
                            error!(self, "Expected fieldname after '.'.");
                            return;
                        };

                        let field = self.intern_string(field);
                        let op = match self.peek() {
                            Token::Equal => {
                                self.eat();
                                self.expression(block);
                                add_op(self, block, Op::Set(field));
                                return;
                            }

                            Token::PlusEqual => Op::Add,
                            Token::MinusEqual => Op::Sub,
                            Token::StarEqual => Op::Mul,
                            Token::SlashEqual => Op::Div,

                            _ => {
                                add_op(self, block, Op::Get(field));
                                continue;
                            }
                        };
                        add_op(self, block, Op::Copy);
                        add_op(self, block, Op::Get(field));
                        self.eat();
                        self.expression(block);
                        add_op(self, block, op);
                        add_op(self, block, Op::Set(field));
                        return;
                    }
                    Token::Newline => {
                        return;
                    }
                    _ => {
                        if !self.call_maybe(block) {
                            error!(self, "Unexpected token when parsing blob-field.");
                            return;
                        }
                    }
                }
            }
        } else {
            error!(self, format!("Cannot find variable '{}'.", name));
            return;
        }
    }

    fn statement(&mut self, block: &mut Block) {
        self.clear_panic();

        match self.peek_four() {
            (Token::Print, ..) => {
                self.eat();
                self.expression(block);
                add_op(self, block, Op::Print);
            }

            (Token::Identifier(_), Token::Equal, ..) |
            (Token::Identifier(_), Token::PlusEqual, ..) |
            (Token::Identifier(_), Token::MinusEqual, ..) |
            (Token::Identifier(_), Token::SlashEqual, ..) |
            (Token::Identifier(_), Token::StarEqual, ..)

                => {
                self.assign(block);
            }

            (Token::Identifier(_), Token::Dot, ..) => {
                parse_branch!(self, block, [self.blob_field(block), self.expression(block)]);
            }

            (Token::Identifier(name), Token::Colon, ..) => {
                self.eat();
                self.eat();
                if let Ok(typ) = self.parse_type() {
                    expect!(self, Token::Equal, "Expected assignment.");
                    self.definition_statement(&name, typ, block);
                } else {
                    error!(self, format!("Expected type found '{:?}'.", self.peek()));
                }
            }

            (Token::Yield, ..) => {
                self.eat();
                add_op(self, block, Op::Yield);
            }

            (Token::Identifier(name), Token::ColonEqual, ..) => {
                self.eat();
                self.eat();
                self.definition_statement(&name, Type::Unknown, block);
            }

            (Token::Identifier(name), Token::ColonColon, ..) => {
                self.eat();
                self.eat();
                self.constant_statement(&name, Type::Unknown, block);
            }

            (Token::Blob, Token::Identifier(_), ..) => {
                self.blob_statement(block);
            }

            (Token::If, ..) => {
                self.if_statment(block);
            }

            (Token::For, ..) => {
                self.for_loop(block);
            }

            (Token::Break, ..) => {
                self.eat();
                let addr = add_op(self, block, Op::Illegal);
                let stack_size = self.frame().stack.len();
                if self.frame_mut().add_break(addr, stack_size).is_err() {
                    error!(self, "Cannot place 'break' outside of loop.");
                }
            }

            (Token::Continue, ..) => {
                self.eat();
                let addr = add_op(self, block, Op::Illegal);
                let stack_size = self.frame().stack.len();
                if self.frame_mut().add_continue(addr, stack_size).is_err() {
                    error!(self, "Cannot place 'continue' outside of loop.");
                }
            }

            (Token::Ret, ..) => {
                self.eat();
                self.expression(block);
                add_op(self, block, Op::Return);
            }

            (Token::Unreachable, ..) => {
                self.eat();
                add_op(self, block, Op::Unreachable);
            }

            (Token::LeftBrace, ..) => {
                self.scope(block);
            }

            (Token::Newline, ..) => {}

            _ => {
                self.expression(block);
                add_op(self, block, Op::Pop);
            }
        }

    }

    pub(crate) fn compile(&'a mut self, name: &str, file: &Path, functions: &[(String, RustFunction)]) -> Result<Prog, Vec<Error>> {
        self.functions = functions
            .to_vec()
            .into_iter()
            .enumerate()
            .map(|(i, (s, f))| (s, (i, f)))
            .collect();
        let main = Variable::new("/main/", false, Type::Void);
        let _ = self.define(main);

        let mut block = Block::new(name, file);
        for section in 0..self.sections.len() {
            self.init_section(section);
            while self.peek() != Token::EOF {
                println!("compiling {} -- statement -- {:?}", section, self.line());
                self.statement(&mut block);
                expect!(self, Token::Newline | Token::EOF,
                        "Expect newline or EOF after expression.");
            }
        }
        let tmp = self.add_constant(Value::Unknown);
        add_op(self, &mut block, Op::Constant(tmp));
        add_op(self, &mut block, Op::Return);
        block.ty = Type::Function(Vec::new(), Box::new(Type::Void));

        println!("{:?}", self.names);
        if self.names.len() != 0 {
            let errors: Vec<_> = self.names.iter().filter_map(|(name, kind)|
                if let Name::Unknown(_, line) = kind {
                    Some((ErrorKind::SyntaxError(*line, Token::Identifier(name.clone())),
                    *line,
                    format!("Usage of undefined value: '{}'.", name,)))
                } else {
                    None
                }) .collect();
            for (e, l, m) in errors.iter() {
                self.error_on_line(e.clone(), *l, Some(m.clone()));
            }
        }

        for var in self.current_context_mut().pop().unwrap().stack.iter().skip(1) {
            if !(var.read || var.upvalue) {
                let e = ErrorKind::SyntaxError(var.line, Token::Identifier(var.name.clone()));
                let m = format!("Unused value '{}'.", var.name);
                self.error_on_line(e, var.line, Some(m));
            }
            self.panic = false;
        }

        block.debug_print();
        self.blocks.insert(0, Rc::new(RefCell::new(block)));

        if self.errors.is_empty() {
            Ok(Prog {
                blocks: self.blocks.clone(),
                functions: functions.iter().map(|(_, f)| *f).collect(),
                constants: self.constants.clone(),
                strings: self.strings.clone(),
            })
        } else {
            Err(self.errors.clone())
        }
    }
}<|MERGE_RESOLUTION|>--- conflicted
+++ resolved
@@ -1,4 +1,4 @@
-use std::{borrow::Cow, path::{Path, PathBuf}};
+use std::{path::{Path, PathBuf}};
 use std::cell::RefCell;
 use std::collections::{HashMap, hash_map::Entry};
 use std::rc::Rc;
@@ -314,7 +314,6 @@
     }
 }
 
-<<<<<<< HEAD
 type CompilerContext = Vec<Frame>;
 
 struct Section<'a> {
@@ -330,19 +329,13 @@
         }
     }
 }
-=======
+
 #[derive(Debug)]
 enum Name {
     Slot(usize, usize),
     Unknown(usize, usize),
     Space(HashMap<String, usize>),
 }
-
-pub(crate) struct Compiler {
-    curr: usize,
-    tokens: TokenStream,
-    current_file: PathBuf,
->>>>>>> 02d8f759
 
 pub(crate) struct Compiler<'a> {
     current_token: usize,
@@ -396,31 +389,9 @@
                             }
                         }
 
-<<<<<<< HEAD
                         None => {
                             break;
                         }
-=======
-        let mut errors = Vec::new();
-        for var in $compiler.frame().stack.iter().skip(ss).rev() {
-            if !(var.read || var.upvalue) {
-                let e = ErrorKind::SyntaxError(
-                    var.line,
-                    Token::Identifier(var.name.clone()
-                ));
-                errors.push((
-                    e,
-                    var.line,
-                    format!("Variable is unused: '{}'.", var.name),)
-                );
-            }
-            if var.captured {
-                add_op($compiler, $block, Op::PopUpvalue);
-            } else {
-                add_op($compiler, $block, Op::Pop);
-            }
-        }
->>>>>>> 02d8f759
 
                         _ => {}
                     }
@@ -496,7 +467,8 @@
                          | Value::Bool(_)
                          | Value::String(_)
                          | Value::Tuple(_)
-                         | Value::Nil) {
+                         | Value::Nil)
+        {
             let entry = self.values.entry(value.clone());
             if let Entry::Occupied(entry) = entry {
                 *entry.get()
@@ -990,11 +962,7 @@
             self.stack_mut()[top].active = true;
             self.stack()[top].name.clone()
         } else {
-<<<<<<< HEAD
-            Cow::Owned(format!("λ {}@{:03}", self.current_file().display(), self.line()))
-=======
-            format!("λ {}@{:03}", self.current_file.display(), self.line())
->>>>>>> 02d8f759
+            format!("λ {}@{:03}", self.current_file().display(), self.line())
         };
 
         let mut args = Vec::new();
@@ -1165,28 +1133,7 @@
 
     fn constant_statement(&mut self, name: &str, typ: Type, block: &mut Block) {
         // Magical global constants
-<<<<<<< HEAD
-        if self.current_context().len() <= 1 {
-            if parse_branch!(self, block, self.function(block, Some(name))) {
-                // Remove the function, since it's a constant and we already
-                // added it.
-                block.ops.pop().unwrap();
-                let slot = if let Entry::Occupied(entry) = self.unknown.entry(String::from(name)) {
-                    let (_, (slot, _)) = entry.remove_entry();
-                    self.constants[slot] = self.constants.pop().unwrap();
-                    slot
-                } else {
-                    self.constants.len() - 1
-                };
-                add_op(self, block, Op::Link(slot));
-                if let Value::Function(_, block) = &self.constants[slot] {
-                    block.borrow_mut().mark_constant();
-                } else {
-                    unreachable!();
-                }
-                return;
-=======
-        if self.frames.len() <= 1 && self.peek() == Token::Fn {
+        if self.current_context().len() <= 1 && self.peek() == Token::Fn {
             self.function(block, Some(name));
             // Remove the function, since it's a constant and we already
             // added it.
@@ -1197,7 +1144,6 @@
                 block.borrow_mut().mark_constant();
             } else {
                 unreachable!();
->>>>>>> 02d8f759
             }
             return;
         }
